--- conflicted
+++ resolved
@@ -86,12 +86,11 @@
   }
 
   @Test
-<<<<<<< HEAD
-  fun egressType_for_egress_null() {
+  fun egressType_noType_returnsNull() {
     val spec = createSpec(annotations = listOf(Annotation.createEgress()))
 
     assertThat(spec.dataflowType).isEqualTo(ParticleDataflowType.Egress)
-    assertThat(spec.egressType).isEqualTo(null)
+    assertThat(spec.egressType).isNull()
   }
 
   @Test
@@ -106,14 +105,14 @@
   fun egressType_for_isolated_is_null() {
     val spec = createSpec(annotations = listOf(Annotation.isolated))
 
-    assertThat(spec.egressType).isEqualTo(null)
+    assertThat(spec.egressType).isNull()
   }
 
   @Test
   fun egressType_for_ingress_is_null() {
     val spec = createSpec(annotations = listOf(Annotation.ingress))
 
-    assertThat(spec.egressType).isEqualTo(null)
+    assertThat(spec.egressType).isNull()
   }
 
   @Test
@@ -125,7 +124,9 @@
 
     assertThat(spec.dataflowType).isEqualTo(ParticleDataflowType.IngressAndEgress)
     assertThat(spec.egressType).isEqualTo("EgressTypeName")
-=======
+  }
+  
+  @Test
   fun egressType_noType_returnsNull() {
     val spec = createSpec()
 
@@ -203,7 +204,6 @@
     )
 
     assertThat(spec.egressType).isEqualTo("MyEgressType")
->>>>>>> 28435b7e
   }
 
   companion object {
